--- conflicted
+++ resolved
@@ -1,120 +1,3 @@
-<<<<<<< HEAD
-{:vase.descriptor/norms
- [{:vase.descriptor/ident
-   :example/base-schema
-
-   ;; Supports full/long Datomic schemas
-   :vase.descriptor/txes
-   [[{:db/id #db/id[:db.part/db]
-      :db/ident :company/name
-      :db/unique :db.unique/value
-      :db/valueType :db.type/string
-      :db/cardinality :db.cardinality/one
-      :db.install/_attribute :db.part/db}]]}
-
-  {:vase.descriptor/ident
-   :example/user-schema
-
-   ;; Also supports schema dependencies
-   :vase.descriptor/requires
-   [:example/base-schema]
-
-   ;; and supports short/basic schema definitions
-   :vase.descriptor/txes
-   [#vase/short-schema-tx
-    [[:user/userId :one :long :identity "A Users unique identifier"]
-     [:user/userEmail :one :string :unique "The users email"]
-     ;; :fulltext also implies :index
-     [:user/userBio :one :string :fulltext "A short blurb about the user"]]]}
-
-  {:vase.descriptor/ident
-   :example/loan-schema
-
-   :vase.descriptor/requires
-   [:example/base-schema :example/user-schema]
-
-   :vase.descriptor/txes
-   [#vase/short-schema-tx [[:loanOffer/loanId :one :long :unique "The unique offer ID"]
-                           [:loanOffer/fees :one :long :index "All of the loan fees"]
-                           [:loanOffer/notes :many :string "Notes about the loan"]
-                           [:user/loanOffers :many :ref "The collection of loan offers"]]]}]
-
- :vase.descriptor/endpoints
- [{:vase.descriptor/ident
-   :example/v1
-
-   :vase.descriptor/routes
-   [["/hello" {:get #vase/respond {:name :example-v1/simple-response
-                                   :body "Hello World"}}]
-    ["/redirect-to-google" {:get #vase/redirect {:name :example-v1/r-page, :url "http://www.google.com"}}]
-    ["/redirect-to-param" {:get #vase/redirect {:name :example-v1/ar-page
-                                                ;; POST bodies and query string args are bound in :params
-                                                :params [someurl]
-                                                :url someurl}}]
-    ["/capture-s/:url-thing" {:get #vase/respond {:name :example-v1/url-param-example
-                                                  ;; URL parameters are also bound in :params
-                                                  :params [url-thing]
-                                                  :edn-coerce [url-thing] ;; parse a param as an edn string
-                                                  :body (str "You said: " url-thing " which is a " (type url-thing))}}]
-    ;; Just use datomic queries
-    ["/db" {:get #vase/query {:name :example-v1/db-page
-                              :params []
-                              :query [:find ?e ?v :where [?e :db/ident ?v]]}}]
-
-    ["/users" {:get #vase/query {:name :example-v1/users-page
-                                 :params []
-                                 :query [:find ?id ?email
-                                         :where
-                                         [?e :user/userId ?id]
-                                         [?e :user/userEmail ?email]]}}]
-
-    ["/users/:id" {:get #vase/query {:name :example-v1/user-id-page
-                                     :params [id]
-                                     :edn-coerce [id]
-                                     :query [:find ?e
-                                             :in $ ?id
-                                             :where
-                                             [?e :user/userId ?id]]}}]
-
-    ["/user" {:get #vase/query {:name :example-v1/user-page
-                                :params [email]
-                                :query [:find ?e
-                                        :in $ ?email
-                                        :where
-                                        [?e :user/userEmail ?email]]}
-              :post #vase/transact {:name :example-v1/user-create
-                                    :properties [:db/id
-                                                 :user/userId
-                                                 :user/userEmail
-                                                 :user/userBio]}}]
-
-    ["/fogus" {:get #vase/query {:name :example-v1/fogus-page
-                                 :params []
-                                 :query [:find ?e
-                                         :in $
-                                         :where
-                                         [?e :user/userEmail "mefogus@gmail.com"]]}}]
-
-    ["/fogus-and-paul" {:get #vase/query {:name      :example-v1/foguspaul-page
-                                          :params    []
-                                          :constants [["mefogus@gmail.com" "paul.degrandis@gmail.com"]]
-                                          :query     [:find ?e
-                                                      :in $ [?emails ...]
-                                                      :where
-                                                      [?e :user/userEmail ?emails]]}}]]
-   :vase.descriptor/schemas
-   [:example/user-schema :example/loan-schema]
-
-   :vase.descriptor/forward-headers
-   ["vaserequest-id"]}
-  {:vase.descriptor/ident
-   :example/v2
-
-   :vase.descriptor/routes
-   [["/hello" {:get #vase/respond {:name :example-v2/hello
-                                   :enforce-format true
-                                   :body "Another Hello World Route"}}]]}]}
-=======
 ;; Idempotent Schema Datoms (norms)
 ;; --------------------------------
 {:vase/norms
@@ -243,4 +126,3 @@
     "/intercept" {:get [io.pedestal.http/json-body #vase/respond {:name :example.v2/intercept
                                                                   :enforce-format true
                                                                   :body {:one 1}}]}}}}}
->>>>>>> da3e77b2
