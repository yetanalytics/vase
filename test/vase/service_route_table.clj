--- conflicted
+++ resolved
@@ -9,33 +9,17 @@
   [spec]
   (table/table-routes
    {}
-   (vase/routes "/api" [spec])))
+   (vase/routes "/api" spec)))
 
 (defn test-spec
   []
-<<<<<<< HEAD
-  (assoc (vase/load "test_descriptor.edn")
-         :vase.descriptor/datomic-uri (str "datomic:mem://" (UUID/randomUUID))))
-=======
   {:activated-apis [:example/v1 :example/v2]
    :descriptor (vase/load-edn-resource "test_descriptor.edn")
    :datomic-uri (str "datomic:mem://" (UUID/randomUUID))})
->>>>>>> da3e77b2
 
 (defn service-map
   "Return a new, fully initialized service map"
   []
-<<<<<<< HEAD
-  (let [spec (test-spec)]
-    (vase.datomic/ensure-schema spec)
-    (-> {:env                 :dev
-         ::http/routes        (make-master-routes spec)
-         ::http/resource-path "/public"
-         ::http/type          :jetty
-         ::http/port          8080}
-        http/default-interceptors
-        http/dev-interceptors)))
-=======
   (let [{:keys [activated-apis
                 descriptor
                 datomic-uri] :as app-spec} (test-spec)
@@ -54,5 +38,4 @@
     (vase.datomic/normalize-norm-keys (get-in s [:descriptor :vase/norms])))
 
   (vase/routes "/api" (test-spec))
-  )
->>>>>>> da3e77b2
+  )