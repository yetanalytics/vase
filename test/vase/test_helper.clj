(ns vase.test-helper
  (:import [java.util UUID])
  (:require [io.pedestal.test :refer [response-for]]
            [io.pedestal.http :as bootstrap]
            [io.pedestal.log :as log]
            [vase.interceptor :as interceptor]
            [vase.service-no-globals :as vserv]
            [vase]
            [vase.util :as util]
            [vase.config :as conf]
            [datomic.api :as d]))

(defn new-service
  "This generates a new testable service for use with io.pedestal.test/response-for."
  ([] (new-service (vserv/service-map)))
  ([service-map] (::bootstrap/service-fn (bootstrap/create-servlet service-map))))

<<<<<<< HEAD
(defn make-master-routes
  [routes-atom]
  `["/" {:get cserv/health-check} ^:interceptors [interceptor/attach-received-time
                                            interceptor/attach-request-id
                                            ;; In the future, html-body should be json-body
                                            bootstrap/html-body
                                            ~(interceptor/bind-routes routes-atom)]
    ["/about" {:get cserv/clj-ver}]
    ^:vase/api-root ["/api" {:get vase/show-routes}
                       ^:interceptors [bootstrap/json-body
                                       interceptor/vase-error-ring-response]]])
=======
(def ^:dynamic *current-service* nil)
>>>>>>> 4550da20

(defmacro with-service
  "Executes all requests in the body with the same service (using a thread-local binding)"
  [& body]
  `(binding [*current-service* (new-service)]
     ~@body))

(defn service
  [& args]
  (or *current-service* (apply new-service args)))

(defn GET
  "Make a GET request on our service using response-for."
  [& args]
  (apply response-for (service) :get args))

(defn POST
  "Make a POST request on our service using response-for."
  [& args]
  (apply response-for (service) :post args))

(defn post-json
  "Makes a POST request to URL-path expecting a payload to submit as JSON.

  Options:
  * :headers: Additional headers to send with the request."
  ([URL-path payload]
   (post-json URL-path payload {}))
  ([URL-path payload opts]
   (response-for (service)
                 :post URL-path
                 :headers (merge {"Content-Type" "application/json"}
                                 (:headers opts))
                 :body (util/write-json payload))))

(defn post-edn
  "Makes a POST request to URL-path expecting a payload to submit as edn.

  Options:
  * :headers: Additional headers to send with the request."
  ([URL-path payload]
   (post-edn URL-path payload {}))
  ([URL-path payload opts]
   (response-for (service)
                 :post URL-path
                 :headers (merge {"Content-Type" "application/edn"}
                                 (:headers opts))
                 :body (util/write-edn payload))))

(defn response-data
  "Return the parsed payload data from a vase api http response."
  ([response] (response-data response util/read-json))
  ([response reader]
     (-> response
         :body
         reader
         :response)))
<|MERGE_RESOLUTION|>--- conflicted
+++ resolved
@@ -15,21 +15,7 @@
   ([] (new-service (vserv/service-map)))
   ([service-map] (::bootstrap/service-fn (bootstrap/create-servlet service-map))))
 
-<<<<<<< HEAD
-(defn make-master-routes
-  [routes-atom]
-  `["/" {:get cserv/health-check} ^:interceptors [interceptor/attach-received-time
-                                            interceptor/attach-request-id
-                                            ;; In the future, html-body should be json-body
-                                            bootstrap/html-body
-                                            ~(interceptor/bind-routes routes-atom)]
-    ["/about" {:get cserv/clj-ver}]
-    ^:vase/api-root ["/api" {:get vase/show-routes}
-                       ^:interceptors [bootstrap/json-body
-                                       interceptor/vase-error-ring-response]]])
-=======
 (def ^:dynamic *current-service* nil)
->>>>>>> 4550da20
 
 (defmacro with-service
   "Executes all requests in the body with the same service (using a thread-local binding)"
