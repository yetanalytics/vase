--- conflicted
+++ resolved
@@ -33,22 +33,6 @@
 
 (def known-route-names
   #{:describe-apis
-<<<<<<< HEAD
-    :example-v1/describe
-    :example-v1/simple-response
-    :example-v1/r-page
-    :example-v1/ar-page
-    :example-v1/url-param-example
-    :example-v1/db-page
-    :example-v1/users-page
-    :example-v1/user-id-page
-    :example-v1/user-create
-    :example-v1/user-page
-    :example-v1/fogus-page
-    :example-v1/foguspaul-page
-    :example-v2/describe
-    :example-v2/hello})
-=======
     :example.v1/describe
     :example.v1/simple-response
     :example.v1/r-page
@@ -67,7 +51,6 @@
     :example.v2/describe
     :example.v2/hello
     :example.v2/intercept})
->>>>>>> da3e77b2
 
 (deftest all-route-names-present
   (let [service     (vase.service-route-table/service-map)
