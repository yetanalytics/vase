--- conflicted
+++ resolved
@@ -1,21 +1,20 @@
 (ns vase.spec-test
-  (:require [vase.descriptor]
+  (:require [vase.spec]
             [vase]
             [vase.service-route-table :as srt]
             [clojure.spec :as s]
             [clojure.test :refer :all]
-            [io.pedestal.interceptor :as interceptor]
-            [clojure.string :as str]))
+            [io.pedestal.interceptor :as interceptor]))
 
 (deftest route-table-spec-tests
   (let [handler-fn (fn [req] {:status 200 :body "foo"})]
-    (is (s/valid? :vase.descriptor/route-table
+    (is (s/valid? ::vase.spec/route-table
                   [["/a" :get handler-fn]
                    ["/b" :get [(interceptor/interceptor {:enter handler-fn})]]
                    ["/c" :get handler-fn :route-name :c]
                    ["/d/:id" :get handler-fn :route-name :d :constraints {:id #"[0-9]+"}]]))
     (testing "invalid routes"
-      (are [v] (not (s/valid? :vase.descriptor/route-table-route v))
+      (are [v] (not (s/valid? ::vase.spec/route-table-route v))
         []
         ["/a"]
         ["/a" :get]
@@ -25,12 +24,6 @@
         ["/a" :get handler-fn :route-name :bar :constraints 1]))))
 
 (def test-spec (srt/test-spec))
-<<<<<<< HEAD
-
-(deftest vase-spec-tests
-  (testing "full vase spec"
-    (is (s/valid? :vase.descriptor/description test-spec))))
-=======
 (def sample-spec (vase/load-edn-resource "sample_payload.edn"))
 
 (deftest vase-spec-tests
@@ -43,7 +36,6 @@
                "small_descriptor.edn"]]
       (is (s/valid? ::vase.spec/descriptor (vase/load-edn-resource d))
           (format "%s is not valid!" d)))))
->>>>>>> da3e77b2
 
 (use-fixtures :once (fn [f]
                       (s/instrument #'vase/routes)
@@ -51,9 +43,10 @@
                       (s/unstrument #'vase/routes)))
 
 (deftest vase-routes-fn-tests
+  (is (vase/routes "/api" test-spec))
   (is (vase/routes "/api" []))
   (is (vase/routes "/api" [test-spec]))
-  (is (vase/routes "/api" [test-spec test-spec]))
+  (is (vase/routes "/api" [test-spec sample-spec]))
   (is (thrown-with-msg? clojure.lang.ExceptionInfo #"did not conform" (vase/routes "" test-spec)))
   (is (thrown-with-msg? clojure.lang.ExceptionInfo #"did not conform" (vase/routes :not-a-path test-spec)))
-  (is (thrown-with-msg? clojure.lang.ExceptionInfo #"did not conform" (vase/routes "/api" test-spec))))+  (is (thrown-with-msg? clojure.lang.ExceptionInfo #"did not conform" (vase/routes "/api" (:descriptor test-spec)))))