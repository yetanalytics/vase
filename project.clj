(defproject com.cognitect/vase "0.1.0-SNAPSHOT"
  :description "Vase: Pedestal API Container"
  :url "https://github.com/relevance/vase"
<<<<<<< HEAD
  :dependencies [ ;; Platform
                 [org.clojure/clojure "1.9.0-alpha7"]
=======
  :dependencies [;; Platform
                 [org.clojure/clojure "1.9.0-alpha10"]
>>>>>>> 48c41640

                 ;; Datomic
                 [com.datomic/datomic-free "0.9.5372" :exclusions [[com.fasterxml.jackson.core/jackson-core]
                                                                   [com.fasterxml.jackson.core/jackson-databind]
                                                                   [joda-time]
                                                                   [org.slf4j/slf4j-nop]]]
                 [io.rkn/conformity "0.4.0" :exclusions [com.datomic/datomic-free]]

                 ;; Pedestal
                 [io.pedestal/pedestal.service "0.5.0" :exclusions [[com.fasterxml.jackson.core/jackson-core]
                                                                    [com.fasterxml.jackson.core/jackson-databind]
                                                                    [com.fasterxml.jackson.datatype/jackson-datatype-json-org]]]

                 ;; Cleanup
                 [commons-codec "1.10"]
                 [joda-time "2.9.4"]
                 [com.fasterxml.jackson.core/jackson-core "2.7.1"]
                 [com.fasterxml.jackson.core/jackson-databind "2.7.1-1"]
                 [com.fasterxml.jackson.datatype/jackson-datatype-json-org "2.7.1"]
                 [cheshire "5.6.1" :exclusions [[com.fasterxml.jackson.core/jackson-core]]]]
  :profiles {:dev {:source-paths ["dev"]
                   :resource-paths ["config"
                                    "resources"
                                    "test/resources"]

                   :dependencies [[org.clojure/tools.trace "0.7.9"]
                                  [org.clojure/tools.namespace "0.2.10"]
                                  [io.pedestal/pedestal.jetty "0.5.0"]
                                  [org.clojure/test.check "0.9.0"]
                                   ;; Logging
                                  [org.slf4j/slf4j-api "1.7.21"]
                                  [ch.qos.logback/logback-classic "1.1.7" :exclusions [[org.slf4j/slf4j-api]]]
                                  ;[net.openhft/chronicle-logger-logback "1.1.0" :exclusions [[org.slf4j/slf4j-api]]]
                                  [org.slf4j/jul-to-slf4j "1.7.21"]
                                  [org.slf4j/jcl-over-slf4j "1.7.21"]
                                  [org.slf4j/log4j-over-slf4j "1.7.21"]]}
             :test {:dependencies [[org.clojure/test.check "0.9.0"]
                                   [io.pedestal/pedestal.service-tools "0.5.0" :exclusions [[org.slf4j/log4j-over-slf4j]
                                                                                            [org.slf4j/jul-to-slf4j]
                                                                                            [org.slf4j/jcl-over-slf4j]]]]
                    :resource-paths ["resources"
                                     "test/resources"]}}
  :min-lein-version "2.0.0")<|MERGE_RESOLUTION|>--- conflicted
+++ resolved
@@ -1,14 +1,8 @@
 (defproject com.cognitect/vase "0.1.0-SNAPSHOT"
   :description "Vase: Pedestal API Container"
   :url "https://github.com/relevance/vase"
-<<<<<<< HEAD
-  :dependencies [ ;; Platform
-                 [org.clojure/clojure "1.9.0-alpha7"]
-=======
   :dependencies [;; Platform
                  [org.clojure/clojure "1.9.0-alpha10"]
->>>>>>> 48c41640
-
                  ;; Datomic
                  [com.datomic/datomic-free "0.9.5372" :exclusions [[com.fasterxml.jackson.core/jackson-core]
                                                                    [com.fasterxml.jackson.core/jackson-databind]
