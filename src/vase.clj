(ns vase
  (:require [clojure.spec :as spec]
            [vase.routes :as routes]
            [vase.datomic :as datomic]
            [vase.util :as util]
            [vase.literals]
<<<<<<< HEAD
            [vase.descriptor]
            [clojure.spec :as s]))

(defn load
  "Given a resource name, loads a descriptor, using the proper readers to get
   support for Vase literals."
=======
            [vase.spec]))

(defn load-edn-resource
  "Given a resource name, loads a descriptor or app-spec,
  using the proper readers to get support for Vase literals."
>>>>>>> da3e77b2
  [res]
  (util/edn-resource res))

(defn ensure-schema
  "Given an api-spec or a collection of app-specs,
  extract the schema norms, ensure they conform, and idempotently
  transact them into the Datomic DB.
  Returns a map of {'db-uri' datomic-conn}."
  [spec-or-specs]
  (let [edn-specs (if (sequential? spec-or-specs) spec-or-specs [spec-or-specs])
        uri-norms (reduce (fn [acc spec]
                            (assoc acc (:datomic-uri spec)
                                   (get-in spec [:descriptor :vase/norms])))
                          {}
                          edn-specs)]
    (reduce (fn [acc [uri norms]]
              (let [conn (datomic/connect uri)]
                (datomic/ensure-schema conn norms)
                (assoc acc uri conn)))
            {}
            uri-norms)))

(defn specs
  "Given a app-spec or collection of app-specs,
  extract all defined clojure.specs and evaluate them,
  placing them in clojure.spec's registry."
  [spec-or-specs]
  (let [edn-specs (if (sequential? spec-or-specs) spec-or-specs [spec-or-specs])
        descriptors (map :descriptor edn-specs)]
    (doseq [descriptor descriptors]
      (when-let [specs (:vase/specs descriptor)]
        (doseq [[k specv] specs]
          (let [sv (cond
                     (spec/spec? specv) specv
                     (list? specv) (eval specv)
                     (symbol? specv) (resolve specv)
                     :else specv)]
            (eval `(spec/def ~k ~sv))))))))

(defn routes
  "Return a seq of route vectors for Pedestal's table routing syntax. Routes
  will all begin with `api-root/:api-namespace/api-name-tag`.

<<<<<<< HEAD
   `specs` is a collection of API specifications, as documented by `vase.spec/spec`

   The routes will support all the operations defined in the
   spec. Callers should treat the format of these routes as
   opaque. They may change in number, quantity, or layout."
  [api-root descriptions & {:keys [make-interceptors-fn] :or {make-interceptors-fn identity} :as opts}]
  (mapcat (partial r/descriptor-routes api-root make-interceptors-fn) descriptions))

(s/fdef routes
        :args (s/cat :api-route vase.descriptor/valid-uri?
                     :descs (s/spec (s/* :vase.descriptor/description)))
        :ret  ::vase.descriptor/route-table)
=======
  `spec-or-specs` is either a single app-spec (as a map) or a collection of app-specs.

  The routes will support all the operations defined in the
  spec. Callers should treat the format of these routes as
  opaque. They may change in number, quantity, or layout."
  ([api-root spec-or-specs]
   (routes api-root spec-or-specs {}))
  ([api-root spec-or-specs opts]
   (let [{:keys [make-interceptors-fn]
          :or {make-interceptors-fn identity}} opts
         specs (if (sequential? spec-or-specs) spec-or-specs [spec-or-specs])
         ;; We need to "unpack" all the :activated-apis
         ;;  From this part onward, :activated-apis is a single, scalar; a keyword
         expanded-specs (mapcat (fn [spec]
                                  (if (sequential? (:activated-apis spec))
                                    (mapv #(assoc spec :activated-apis %) (:activated-apis spec))
                                    [spec]))
                                specs)
         routes    (mapcat (partial routes/spec-routes api-root make-interceptors-fn) expanded-specs)
         api-route (routes/api-description-route
                     api-root
                     make-interceptors-fn
                     routes
                     :describe-apis)]
     (cons api-route routes))))

(spec/fdef routes
           :args (spec/or :no-options (spec/cat :api-route vase.spec/valid-uri?
                                                :spec-or-specs (spec/or :single-spec ::vase.spec/spec
                                                                        :multiple-specs (spec/* ::vase.spec/spec)))
                          :with-options (spec/cat :api-route vase.spec/valid-uri?
                                                  :spec-or-specs (spec/or :single-spec ::vase.spec/spec
                                                                          :multiple-specs (spec/* ::vase.spec/spec))
                                                  :opts map?))
           :ret  ::vase.spec/route-table)
>>>>>>> da3e77b2
<|MERGE_RESOLUTION|>--- conflicted
+++ resolved
@@ -4,20 +4,11 @@
             [vase.datomic :as datomic]
             [vase.util :as util]
             [vase.literals]
-<<<<<<< HEAD
-            [vase.descriptor]
-            [clojure.spec :as s]))
-
-(defn load
-  "Given a resource name, loads a descriptor, using the proper readers to get
-   support for Vase literals."
-=======
             [vase.spec]))
 
 (defn load-edn-resource
   "Given a resource name, loads a descriptor or app-spec,
   using the proper readers to get support for Vase literals."
->>>>>>> da3e77b2
   [res]
   (util/edn-resource res))
 
@@ -61,20 +52,6 @@
   "Return a seq of route vectors for Pedestal's table routing syntax. Routes
   will all begin with `api-root/:api-namespace/api-name-tag`.
 
-<<<<<<< HEAD
-   `specs` is a collection of API specifications, as documented by `vase.spec/spec`
-
-   The routes will support all the operations defined in the
-   spec. Callers should treat the format of these routes as
-   opaque. They may change in number, quantity, or layout."
-  [api-root descriptions & {:keys [make-interceptors-fn] :or {make-interceptors-fn identity} :as opts}]
-  (mapcat (partial r/descriptor-routes api-root make-interceptors-fn) descriptions))
-
-(s/fdef routes
-        :args (s/cat :api-route vase.descriptor/valid-uri?
-                     :descs (s/spec (s/* :vase.descriptor/description)))
-        :ret  ::vase.descriptor/route-table)
-=======
   `spec-or-specs` is either a single app-spec (as a map) or a collection of app-specs.
 
   The routes will support all the operations defined in the
@@ -109,5 +86,4 @@
                                                   :spec-or-specs (spec/or :single-spec ::vase.spec/spec
                                                                           :multiple-specs (spec/* ::vase.spec/spec))
                                                   :opts map?))
-           :ret  ::vase.spec/route-table)
->>>>>>> da3e77b2
+           :ret  ::vase.spec/route-table)