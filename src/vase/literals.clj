--- conflicted
+++ resolved
@@ -9,12 +9,8 @@
             [vase.util  :as util]
             [io.pedestal.http.route.definition :as definition]
             [io.pedestal.interceptor :refer [interceptor]]
-<<<<<<< HEAD
-            [io.pedestal.log :as log])
-=======
             [io.pedestal.log :as log]
             [datomic.api :as d])
->>>>>>> 4550da20
   (:import (java.net URLDecoder)))
 
 ;; TODO: All these literals should be Types/Records that support print-method
@@ -194,17 +190,10 @@
                         :enter (eval `(fn [context#]
                                         (let [req# (:request context#)
                                               args# (merge
-<<<<<<< HEAD
-                                                      (:path-params req#)
-                                                      (:params req#)
-                                                      (:json-params req#)
-                                                      (:edn-params req#))
-=======
                                                      (:path-params req#)
                                                      (:params req#)
                                                      (:json-params req#)
                                                      (:edn-params req#))
->>>>>>> 4550da20
                                               vals# (map (fn [k#]
                                                            (let [in-val# (get args# k#)]
                                                              (if (contains? ~coercions k#)
@@ -214,13 +203,6 @@
                                                                    in-val#))
                                                                in-val#)))
                                                          ~variables)
-<<<<<<< HEAD
-                                              packet# (cdb/q '~query (concat vals# ~constants))]
-                                          (assoc context#
-                                                 :response (util/response
-                                                             (util/payload req# (or ~doc "")
-                                                                           {:response packet#}))))))})
-=======
                                               vase-ctx# (:vase-context-atom req#)
                                               db# (d/db (:conn (deref vase-ctx#)))
                                               packet# (apply d/q '~query db# (concat vals# ~constants))]
@@ -228,7 +210,6 @@
                                             :response (util/response
                                                        (util/payload req# (or ~doc "")
                                                                      {:response packet#}))))))})
->>>>>>> 4550da20
           {:action-literal :query})))))
 
 (defn query [form]
@@ -264,20 +245,6 @@
     (definition/expand-verb-action
       (with-meta
         (interceptor
-<<<<<<< HEAD
-          {:name name
-           :enter (eval
-                    `(fn [context#]
-                       (let [req# (:request context#)
-                             payload# (get-in req# [:json-params :payload])
-                             whitelist# (apply-whitelist payload# ~properties)]
-                         (assoc context#
-                                :response (util/response
-                                            (util/payload req# (or ~doc "")
-                                                          {:response {:transaction (map #(vector (:e %) (:a %) (:v %))
-                                                                                        (:tx-data @(cdb/transact! (massage-data whitelist#))))
-                                                                      :whitelist whitelist#}}))))))})
-=======
          {:name name
           :enter (eval
                   `(fn [context#]
@@ -292,7 +259,6 @@
                                                   {:response {:transaction (map #(vector (:e %) (:a %) (:v %))
                                                                                 (:tx-data @(d/transact conn# (massage-data whitelist#))))
                                                               :whitelist whitelist#}}))))))})
->>>>>>> 4550da20
         {:action-literal :transact}))))
 
 (defn transact [form]
