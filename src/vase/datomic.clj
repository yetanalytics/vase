(ns vase.datomic
  (:require [datomic.api :as d]
            [io.rkn.conformity :as c]
            [io.pedestal.interceptor :as i]))

(defn connect
  "Given an API descriptor, attempt to create the database and connect to it.
  Returns the connection."
  [{:keys [vase.descriptor/datomic-uri]}]
  (d/create-database datomic-uri)
  (d/connect datomic-uri))

(defn- reshape-norms
  [{:keys [vase.descriptor/norms]}]
  (apply merge
         (map (fn [{:keys [vase.descriptor/ident vase.descriptor/txes vase.descriptor/requires]}]
                {ident {:txes txes :requires requires}})
              norms)))

(defn- required-norms
  [{:keys [vase.descriptor/endpoints]}]
  (keep identity (mapcat :vase.descriptor/schemas endpoints)))

(defn normalize-norm-keys
  [norms]
  (reduce
    (fn [acc [k-title v-map]]
      (assoc acc
             k-title (reduce
                       (fn [norm-acc [nk nv]]
                         (assoc norm-acc
                                (keyword (name nk)) nv))
                       {} v-map)))
    {}
    norms))

(defn ensure-schema
<<<<<<< HEAD
  [descriptor]
  (let [conn (connect descriptor)]
    (c/ensure-conforms conn (reshape-norms descriptor) (required-norms descriptor))
    conn))

(defn insert-datomic
  "Provide a Datomic conn and db in all incoming requests"
  [descriptor]
  (let [conn (connect descriptor)]
    (i/-interceptor
     {:name ::insert-datomic
      :enter (fn [context]
               (-> context
                   (assoc-in [:request :conn] conn)
                   (assoc-in [:request :db]   (d/db conn))))})))
=======
  [conn norms]
  (c/ensure-conforms conn (normalize-norm-keys norms)))

(defn insert-datomic
  "Provide a Datomic conn and db in all incoming requests"
  [conn]
  (i/-interceptor
    {:name ::insert-datomic
     :enter (fn [context]
              (-> context
                  (assoc-in [:request :conn] conn)
                  (assoc-in [:request :db]   (d/db conn))))}))
>>>>>>> da3e77b2
<|MERGE_RESOLUTION|>--- conflicted
+++ resolved
@@ -4,22 +4,11 @@
             [io.pedestal.interceptor :as i]))
 
 (defn connect
-  "Given an API descriptor, attempt to create the database and connect to it.
-  Returns the connection."
-  [{:keys [vase.descriptor/datomic-uri]}]
-  (d/create-database datomic-uri)
-  (d/connect datomic-uri))
-
-(defn- reshape-norms
-  [{:keys [vase.descriptor/norms]}]
-  (apply merge
-         (map (fn [{:keys [vase.descriptor/ident vase.descriptor/txes vase.descriptor/requires]}]
-                {ident {:txes txes :requires requires}})
-              norms)))
-
-(defn- required-norms
-  [{:keys [vase.descriptor/endpoints]}]
-  (keep identity (mapcat :vase.descriptor/schemas endpoints)))
+  "Given a Datomic URI, attempt to create the database and connect to it,
+  returning the connection."
+  [uri]
+  (d/create-database uri)
+  (d/connect uri))
 
 (defn normalize-norm-keys
   [norms]
@@ -35,23 +24,6 @@
     norms))
 
 (defn ensure-schema
-<<<<<<< HEAD
-  [descriptor]
-  (let [conn (connect descriptor)]
-    (c/ensure-conforms conn (reshape-norms descriptor) (required-norms descriptor))
-    conn))
-
-(defn insert-datomic
-  "Provide a Datomic conn and db in all incoming requests"
-  [descriptor]
-  (let [conn (connect descriptor)]
-    (i/-interceptor
-     {:name ::insert-datomic
-      :enter (fn [context]
-               (-> context
-                   (assoc-in [:request :conn] conn)
-                   (assoc-in [:request :db]   (d/db conn))))})))
-=======
   [conn norms]
   (c/ensure-conforms conn (normalize-norm-keys norms)))
 
@@ -64,4 +36,3 @@
               (-> context
                   (assoc-in [:request :conn] conn)
                   (assoc-in [:request :db]   (d/db conn))))}))
->>>>>>> da3e77b2
